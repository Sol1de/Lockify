import jwt from 'jsonwebtoken';
import { JwtPayload, JwtOptions } from '../types';
import {
  TokenError,
  InvalidTokenError,
  ExpiredTokenError,
  MalformedTokenError,
} from '../errors';

/**
 * Generate a JWT token with the given payload and secret
 * @param payload - The payload to encode in the token
 * @param secret - The secret key for signing the token
 * @param options - Optional JWT options
 * @returns The generated JWT token string
 */
export function generateToken<T extends JwtPayload = JwtPayload>(
  payload: T,
  secret: string,
  options?: JwtOptions
): string {
  // TODO: Implement JWT token generation logic
  return '';
}

/**
 * Verify and decode a JWT token
 * @param token - The JWT token to verify
 * @param secret - The secret key for verification
 * @returns The decoded payload or null if invalid
 */
export function verifyToken<T extends JwtPayload = JwtPayload>(
  token: string,
  secret: string
<<<<<<< HEAD
): T | null {
  // TODO: Implement JWT token verification logic
  return null;
=======
): T {
  try {
    const decoded = jwt.verify(token, secret);
    if (typeof decoded === 'object' && decoded !== null) {
      return decoded as T;
    }
    throw new MalformedTokenError('Token payload is malformed');
  } catch (error: any) {
    if (error.name === 'TokenExpiredError') {
      throw new ExpiredTokenError('Token has expired');
    }
    if (error.name === 'JsonWebTokenError') {
      throw new InvalidTokenError('Invalid token');
    }
    throw new TokenError('Token verification failed');
  }
>>>>>>> 0c2235f0
}

/**
 * Decode a JWT token without verification (unsafe)
 * @param token - The JWT token to decode
 * @returns The decoded payload or null if malformed
 */
export function decodeToken<T extends JwtPayload = JwtPayload>(
  token: string
): T | null {
  // TODO: Implement JWT token decoding logic
  return null;
}

/**
 * Check if a token is expired
 * @param token - The JWT token to check
 * @returns True if token is expired
 */
export function isTokenExpired(token: string): boolean {
  // TODO: Implement token expiration check logic
  return false;
}

/**
 * Get token expiration date
 * @param token - The JWT token
 * @returns The expiration date or null if no expiration
 */
export function getTokenExpiration(token: string): Date | null {
  // TODO: Implement token expiration extraction logic
  return null;
}

/**
 * Refresh a token (generate new token with updated expiration)
 * @param token - The existing token
 * @param secret - The secret key
 * @param options - Optional new options
 * @returns New token with refreshed expiration
 */
export function refreshToken<T extends JwtPayload = JwtPayload>(
  token: string,
  secret: string,
  options?: JwtOptions
): string {
  // TODO: Implement token refresh logic
  return '';
}<|MERGE_RESOLUTION|>--- conflicted
+++ resolved
@@ -32,11 +32,6 @@
 export function verifyToken<T extends JwtPayload = JwtPayload>(
   token: string,
   secret: string
-<<<<<<< HEAD
-): T | null {
-  // TODO: Implement JWT token verification logic
-  return null;
-=======
 ): T {
   try {
     const decoded = jwt.verify(token, secret);
@@ -53,7 +48,6 @@
     }
     throw new TokenError('Token verification failed');
   }
->>>>>>> 0c2235f0
 }
 
 /**
